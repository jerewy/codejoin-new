--- conflicted
+++ resolved
@@ -126,7 +126,6 @@
   animation: blob 18s ease-in-out infinite;
   animation-delay: 6s;
 }
-<<<<<<< HEAD
 
 @keyframes gradient-slow {
   0% {
@@ -157,5 +156,3 @@
 .animate-grid-pan {
   animation: grid-pan 32s linear infinite;
 }
-=======
->>>>>>> a0c496f0
