--- conflicted
+++ resolved
@@ -488,7 +488,6 @@
   }, [stopTerminalSession]);
 
   // Execute code directly in the interactive terminal session
-<<<<<<< HEAD
   const flushBufferedInput = useCallback(() => {
     if (!sessionIdRef.current) return;
     const pendingInput = inputBuffer.replace(/\r/g, "");
@@ -632,128 +631,6 @@
         if (error?.message === "TERMINAL_NOT_READY") {
           throw error;
         }
-
-=======
-  const executeCodeInTerminal = useCallback(
-    async (file: ProjectNodeFromDB): Promise<boolean> => {
-      try {
-        // Detect language first
-        const { codeExecutionAPI } = await import("@/lib/api/codeExecution");
-        const detectedLanguage =
-          codeExecutionAPI.detectLanguageFromFileName(file.name);
-
-        // Check if we need to start a session with specific language support
-        const needsSpecificContainer =
-          detectedLanguage === "c" ||
-          detectedLanguage === "cpp" ||
-          detectedLanguage === "java";
-
-        if (needsSpecificContainer && (!isTerminalReady || !sessionIdRef.current)) {
-          // Start a new terminal session with the appropriate language
-          appendStatusLine(`Starting ${detectedLanguage.toUpperCase()} environment...`);
-          initializeSession(detectedLanguage);
-
-          // Wait for the session to be ready
-          const maxWaitTime = 10000; // 10 seconds
-          const startTime = Date.now();
-
-          const waitForTerminal = () => {
-            return new Promise<void>((resolve, reject) => {
-              const checkReady = () => {
-                if (isTerminalReady && sessionIdRef.current) {
-                  resolve();
-                } else if (Date.now() - startTime > maxWaitTime) {
-                  reject(new Error("Terminal session timeout"));
-                } else {
-                  setTimeout(checkReady, 500);
-                }
-              };
-              checkReady();
-            });
-          };
-
-          await waitForTerminal();
-        } else if (!isTerminalReady || !sessionIdRef.current) {
-          throw new Error("TERMINAL_NOT_READY");
-        }
-
-        // Clear any existing command
-        setCurrentCommand("");
-
-        // Save the file content to a temp file in the terminal
-        const filename = file.name;
-        const content = file.content ?? "";
-
-        // Create the file in the terminal using a simpler method
-        const lines = content.split("\n");
-
-        // Clear the file first
-        sendTerminalInput({
-          sessionId: sessionIdRef.current,
-          input: `> ${filename}\r`,
-        });
-
-        // Add content line by line to avoid issues with special characters
-        lines.forEach((line, index) => {
-          setTimeout(() => {
-            if (!sessionIdRef.current) return;
-            const escapedLine = line.replace(/'/g, "'\"'\"'"); // Escape single quotes
-            sendTerminalInput({
-              sessionId: sessionIdRef.current,
-              input: `echo '${escapedLine}' >> ${filename}\r`,
-            });
-
-            // Run the program after the last line is added
-            if (index === lines.length - 1) {
-              setTimeout(() => {
-                if (!sessionIdRef.current) return;
-
-                // Run the appropriate command based on language
-                let runCommand = "";
-                switch (detectedLanguage) {
-                  case "python":
-                    runCommand = `python3 ${filename} 2>/dev/null || python ${filename}`;
-                    break;
-                  case "javascript":
-                    runCommand = `node ${filename}`;
-                    break;
-                  case "c":
-                    runCommand =
-                      `gcc -o program ${filename} 2>/dev/null && ./program || echo "C compiler not available in this container"`;
-                    break;
-                  case "cpp":
-                    runCommand =
-                      `g++ -o program ${filename} 2>/dev/null && ./program || echo "C++ compiler not available in this container"`;
-                    break;
-                  case "java":
-                    const className = filename.replace(".java", "");
-                    runCommand =
-                      `javac ${filename} 2>/dev/null && java ${className} || echo "Java compiler not available in this container"`;
-                    break;
-                  case "shell":
-                  case "sh":
-                    runCommand = `chmod +x ${filename} && ./${filename}`;
-                    break;
-                  default:
-                    runCommand = `echo "Language ${detectedLanguage} not directly supported in terminal. File created as ${filename}"`;
-                }
-
-                sendTerminalInput({
-                  sessionId: sessionIdRef.current,
-                  input: `${runCommand}\r`,
-                });
-              }, 200);
-            }
-          }, index * 10); // Small delay between lines
-        });
-
-        return true;
-      } catch (error: any) {
-        if (error?.message === "TERMINAL_NOT_READY") {
-          throw error;
-        }
-
->>>>>>> 8d1890d9
         toast({
           title: "Execution failed",
           description: error?.message || "Failed to execute code in terminal",
@@ -768,10 +645,7 @@
       toast,
       appendStatusLine,
       initializeSession,
-<<<<<<< HEAD
       flushBufferedInput,
-=======
->>>>>>> 8d1890d9
     ]
   );
 
