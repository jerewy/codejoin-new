"use client";

import React, { useEffect, useState, useRef } from "react";
import { useSocket, useFileCollaboration } from "@/lib/socket";
import { Button } from "@/components/ui/button";
import { Badge } from "@/components/ui/badge";
import { Separator } from "@/components/ui/separator";
import { Tabs, TabsContent, TabsList, TabsTrigger } from "@/components/ui/tabs";
import { Input } from "@/components/ui/input";
import {
  Video,
  VideoOff,
  Mic,
  MicOff,
  Phone,
  MessageSquare,
  Play,
  Save,
  Share2,
  Settings,
  FileText,
  X,
  Maximize2,
  Minimize2,
  Brain,
  Volume2,
  VolumeX,
  Download,
  Search,
  Code,
  Zap,
  RefreshCw,
  Send,
  PhoneOff,
  ArrowLeft,
  ArrowRight,
  Lock,
  Eye,
  Terminal,
  AlertTriangle,
  CheckCircle,
  XCircle,
  Info,
  Trash2,
  Copy,
  History,
  PanelLeftClose,
  PanelLeft,
} from "lucide-react";
import { ToggleGroup, ToggleGroupItem } from "@/components/ui/toggle-group";
import CodeEditor from "@/components/code-editor";
import LivePreview from "@/components/live-preview";
import VideoCall from "@/components/video-call";
import ChatPanel from "@/components/chat-panel";
import ExecutionHistory from "@/components/execution-history";
import FileExplorer from "@/components/file-explorer";
import CollaboratorsList from "@/components/collaborators-list";
import ConsoleOutput from "@/components/console-output";
import BackendStatus from "@/components/backend-status";
import {
  Tooltip,
  TooltipContent,
  TooltipProvider,
  TooltipTrigger,
} from "@/components/ui/tooltip";
import { Switch } from "@/components/ui/switch";
import {
  Select,
  SelectContent,
  SelectItem,
  SelectTrigger,
  SelectValue,
} from "@/components/ui/select";
import Link from "next/link";
import { useToast } from "@/hooks/use-toast";
import { type ProjectNode } from "@/app/project/[id]/page";
import {
  type Collaborator,
  type Extension,
  type LanguageOption,
  mockCollaborators,
  mockExtensions,
  mockLanguageOptions,
} from "@/lib/mock-data";
import {
  ResizableHandle,
  ResizablePanel,
  ResizablePanelGroup,
} from "@/components/ui/resizable";
import { supabase } from "@/lib/supabaseClient";
import { ProjectNodeFromDB } from "@/lib/types";

// Define execution result interface
interface ExecutionResult {
  output: string;
  error?: string;
  exitCode: number | null;
  executionTime: number;
  success?: boolean;
}

// Define problem interface
interface Problem {
  id: string;
  file: string;
  line: number;
  column: number;
  message: string;
  severity: "error" | "warning" | "info";
  source: string;
}

interface ProjectWorkspaceProps {
  initialNodes: ProjectNodeFromDB[];
  projectId: string;
}

// Language extension mapping
const getFileExtension = (fileName: string): string => {
  const ext = fileName.split(".").pop()?.toLowerCase();
  return ext ? `.${ext}` : "";
};

// VS Code-style Terminal component
function TerminalPanel({
  executionOutputs = [],
  onClearExecutions = () => {},
}: {
  executionOutputs?: ExecutionResult[];
  onClearExecutions?: () => void;
}) {
  const [commands, setCommands] = useState<string[]>([]);
  const [currentCommand, setCurrentCommand] = useState("");
  const [isInputFocused, setIsInputFocused] = useState(false);
  const scrollContainerRef = useRef<HTMLDivElement>(null);
  const inputRef = useRef<HTMLInputElement>(null);

  // Auto-scroll to bottom when new execution results arrive
  useEffect(() => {
    if (scrollContainerRef.current) {
      const { scrollHeight, clientHeight } = scrollContainerRef.current;
      scrollContainerRef.current.scrollTop = scrollHeight - clientHeight;
    }
  }, [executionOutputs, commands]);

  // Focus input when terminal is clicked
  const handleTerminalClick = () => {
    inputRef.current?.focus();
  };

  const handleCommand = (cmd: string) => {
    const trimmed = cmd.trim();
    if (!trimmed) return;

    // Add command with user@codejoin prompt
    setCommands((prev) => [...prev, `user@codejoin:~$ ${trimmed}`]);

    switch (trimmed.toLowerCase()) {
      case "help":
        setCommands((prev) => [
          ...prev,
          "",
          "CodeJoin Terminal Commands:",
          "  help            Show this help message",
          "  clear           Clear terminal history",
          "  executions      Show execution outputs",
          "  executions clear Clear execution outputs",
          "  npm start       Start development server",
          "  npm install     Install dependencies",
          "  docker ps       Show running containers",
          "",
        ]);
        break;
      case "clear":
        setCommands([]);
        break;
      case "executions":
        if (executionOutputs.length === 0) {
          setCommands((prev) => [
            ...prev,
            "No code executions yet. Run some code to see results!",
            "",
          ]);
        } else {
          setCommands((prev) => [
            ...prev,
            `Found ${executionOutputs.length} execution result(s). Check the output panel above.`,
            "",
          ]);
        }
        break;
      case "executions clear":
        onClearExecutions();
        setCommands((prev) => [...prev, "Execution outputs cleared", ""]);
        break;
      case "npm start":
        setCommands((prev) => [
          ...prev,
          "Starting CodeJoin development server...",
          "> next dev",
          "",
          "  ▲ Next.js 15.5.2",
          "  - Local:        http://localhost:3000",
          "  - Network:      http://192.168.1.100:3000",
          "",
          "✓ Ready in 1.2s",
          "",
        ]);
        break;
      case "npm install":
        setCommands((prev) => [
          ...prev,
          "Installing dependencies...",
          "",
          "added 847 packages, and audited 848 packages in 12s",
          "",
          "109 packages are looking for funding",
          "  run `npm fund` for details",
          "",
          "found 0 vulnerabilities",
          "",
        ]);
        break;
      case "docker ps":
        setCommands((prev) => [
          ...prev,
          "CONTAINER ID   IMAGE                    COMMAND       CREATED       STATUS       PORTS     NAMES",
          'a1b2c3d4e5f6   python:3.11-alpine      "python"     2 min ago     Up 2 min               code-exec-python',
          'f6e5d4c3b2a1   node:18-alpine          "node"       5 min ago     Up 5 min               code-exec-node',
          "",
        ]);
        break;
      case "ls":
      case "ls -la":
        setCommands((prev) => [
          ...prev,
          "total 48",
          "drwxr-xr-x  12 user  staff   384 Sep 23 20:30 .",
          "drwxr-xr-x   3 user  staff    96 Sep 23 18:00 ..",
          "-rw-r--r--   1 user  staff   314 Sep 23 19:41 .gitignore",
          "-rw-r--r--   1 user  staff  2430 Sep 23 20:15 package.json",
          "drwxr-xr-x   8 user  staff   256 Sep 23 20:00 app/",
          "drwxr-xr-x  15 user  staff   480 Sep 23 20:30 components/",
          "drwxr-xr-x   4 user  staff   128 Sep 23 19:45 lib/",
          "",
        ]);
        break;
      case "pwd":
        setCommands((prev) => [...prev, "/workspace/codejoin", ""]);
        break;
      default:
        setCommands((prev) => [
          ...prev,
          `bash: ${trimmed}: command not found`,
          "",
        ]);
    }
    setCurrentCommand("");
  };

  const formatExecutionTime = (ms: number) => {
    if (ms < 1000) return `${ms}ms`;
    return `${(ms / 1000).toFixed(2)}s`;
  };

<<<<<<< HEAD
  const getStatusIcon = (exitCode: number | null, success?: boolean) => {
    if (success === true || exitCode === 0) {
      return <CheckCircle className="h-3 w-3 text-green-400" />;
    }

    if (success === false || (typeof exitCode === "number" && exitCode !== 0)) {
      return <XCircle className="h-3 w-3 text-red-400" />;
    }

=======
  const getStatusIcon = (exitCode: number | null) => {
    if (exitCode === 0) {
      return <CheckCircle className="h-3 w-3 text-green-400" />;
    }

>>>>>>> 93db551e
    if (exitCode === null) {
      return <AlertTriangle className="h-3 w-3 text-yellow-400" />;
    }

<<<<<<< HEAD
    return <AlertTriangle className="h-3 w-3 text-yellow-400" />;
=======
    return <XCircle className="h-3 w-3 text-red-400" />;
>>>>>>> 93db551e
  };

  return (
    <div className="h-full flex flex-col bg-[#1e1e1e] text-[#cccccc] font-mono text-sm">
      {/* Terminal Header - VS Code style */}
      <div className="flex items-center justify-between px-3 py-2 bg-[#2d2d30] border-b border-[#3c3c3c]">
        <div className="flex items-center gap-2">
          <Terminal className="h-4 w-4 text-[#cccccc]" />
          <span className="text-sm text-[#cccccc]">Terminal</span>
        </div>
        <div className="flex items-center gap-1">
          {executionOutputs.length > 0 && (
            <Button
              variant="ghost"
              size="sm"
              onClick={onClearExecutions}
              className="h-6 w-6 p-0 text-[#cccccc] hover:bg-[#3c3c3c] hover:text-white"
              title="Clear execution outputs"
            >
              <Trash2 className="h-3 w-3" />
            </Button>
          )}
          <Button
            variant="ghost"
            size="sm"
            onClick={() => setCommands([])}
            className="h-6 w-6 p-0 text-[#cccccc] hover:bg-[#3c3c3c] hover:text-white"
            title="Clear terminal"
          >
            <X className="h-3 w-3" />
          </Button>
        </div>
      </div>

      {/* Terminal Content */}
      <div
        ref={scrollContainerRef}
        className="flex-1 overflow-auto p-3 cursor-text"
        onClick={handleTerminalClick}
      >
        {/* Execution outputs with VS Code styling */}
        {executionOutputs.map((execution, index) => (
          <div key={`exec-${index}`} className="mb-4">
            {/* Execution header */}
            <div className="flex items-center gap-2 mb-2 text-[#569cd6]">
              {getStatusIcon(execution.exitCode, execution.success)}
              <span className="text-xs text-[#4ec9b0]">
                [Execution {index + 1}]
              </span>
              <span className="text-xs text-[#cccccc]">
<<<<<<< HEAD
                {formatExecutionTime(execution.executionTime)} • Exit {" "}
                {execution.success === true && execution.exitCode === null
                  ? "—"
                  : execution.exitCode ?? "—"}
=======
                {formatExecutionTime(execution.executionTime)} • Exit{" "}
                {execution.exitCode ?? "—"}
>>>>>>> 93db551e
              </span>
            </div>

            {/* Standard output */}
            {execution.output && (
              <div className="mb-2">
                <pre className="text-[#cccccc] whitespace-pre-wrap leading-relaxed">
                  {execution.output}
                </pre>
              </div>
            )}

            {/* Error output */}
            {execution.error && (
              <div className="mb-2">
                <pre className="text-[#f48771] whitespace-pre-wrap leading-relaxed bg-[#5a1d1d]/20 p-2 rounded border-l-2 border-[#f48771]">
                  {execution.error}
                </pre>
              </div>
            )}
          </div>
        ))}

        {/* Terminal command history */}
        <div className="space-y-1">
          {commands.map((cmd, index) => (
            <div key={`cmd-${index}`} className="leading-relaxed">
              {cmd.startsWith("user@codejoin:~$") ? (
                <div className="text-[#4ec9b0]">{cmd}</div>
              ) : (
                <div className="text-[#cccccc] pl-0">{cmd}</div>
              )}
            </div>
          ))}
        </div>

        {/* Current command input line */}
        <div className="flex items-center mt-2">
          <span className="text-[#4ec9b0] mr-2 select-none">
            user@codejoin:~$
          </span>
          <div className="flex-1 relative">
            <input
              ref={inputRef}
              type="text"
              value={currentCommand}
              onChange={(e) => setCurrentCommand(e.target.value)}
              onKeyDown={(e) => {
                if (e.key === "Enter") {
                  handleCommand(currentCommand);
                } else if (e.key === "Tab") {
                  e.preventDefault();
                  // Simple tab completion
                  const commands = [
                    "help",
                    "clear",
                    "executions",
                    "npm",
                    "docker",
                    "ls",
                    "pwd",
                  ];
                  const matches = commands.filter((cmd) =>
                    cmd.startsWith(currentCommand)
                  );
                  if (matches.length === 1) {
                    setCurrentCommand(matches[0]);
                  }
                }
              }}
              onFocus={() => setIsInputFocused(true)}
              onBlur={() => setIsInputFocused(false)}
              className="w-full bg-transparent border-none outline-none text-[#cccccc] font-mono text-sm"
              placeholder="Type a command..."
              autoFocus
            />
            {/* Cursor simulation */}
            {isInputFocused && (
              <div
                className="absolute top-0 h-4 w-0.5 bg-[#cccccc] animate-pulse"
                style={{ left: `${currentCommand.length * 0.6}em` }}
              />
            )}
          </div>
        </div>
      </div>
    </div>
  );
}

// Problems panel component
function ProblemsPanel({
  problems,
  onClear,
}: {
  problems: Problem[];
  onClear: () => void;
}) {
  const errorCount = problems.filter((p) => p.severity === "error").length;
  const warningCount = problems.filter((p) => p.severity === "warning").length;

  return (
    <div className="h-full flex flex-col bg-zinc-900">
      <div className="flex items-center justify-between p-2 border-b border-zinc-700">
        <div className="flex items-center gap-2">
          <span className="text-sm font-medium text-white">Problems</span>
          {errorCount > 0 && (
            <Badge variant="destructive" className="text-xs">
              {errorCount} errors
            </Badge>
          )}
          {warningCount > 0 && (
            <Badge variant="secondary" className="text-xs">
              {warningCount} warnings
            </Badge>
          )}
        </div>
        <Button
          variant="ghost"
          size="sm"
          onClick={onClear}
          className="text-zinc-400 hover:text-white"
        >
          <Trash2 className="h-4 w-4" />
        </Button>
      </div>
      <div className="flex-1 overflow-auto min-h-0">
        {problems.length === 0 ? (
          <div className="p-4 text-sm text-muted-foreground italic">
            No problems detected
          </div>
        ) : (
          <div className="divide-y">
            {problems.map((problem) => (
              <div
                key={problem.id}
                className="p-2 hover:bg-muted/50 cursor-pointer"
              >
                <div className="flex items-start gap-2">
                  {problem.severity === "error" && (
                    <XCircle className="h-4 w-4 text-red-500 mt-0.5" />
                  )}
                  {problem.severity === "warning" && (
                    <AlertTriangle className="h-4 w-4 text-yellow-500 mt-0.5" />
                  )}
                  {problem.severity === "info" && (
                    <Info className="h-4 w-4 text-blue-500 mt-0.5" />
                  )}
                  <div className="flex-1 min-w-0">
                    <div className="text-sm font-medium truncate">
                      {problem.message}
                    </div>
                    <div className="text-xs text-muted-foreground">
                      {problem.file}:{problem.line}:{problem.column} -{" "}
                      {problem.source}
                    </div>
                  </div>
                </div>
              </div>
            ))}
          </div>
        )}
      </div>
    </div>
  );
}

export default function ProjectWorkspace({
  initialNodes,
  projectId,
}: ProjectWorkspaceProps) {
  // Socket integration for real-time collaboration
  const { joinProject, isConnected, collaborators } = useSocket();
  const { toast } = useToast();

  const [isVideoCallActive, setIsVideoCallActive] = useState(false);
  const [isMicOn, setIsMicOn] = useState(true);
  const [isCameraOn, setIsCameraOn] = useState(true);
  const [isSpeakerOn, setIsSpeakerOn] = useState(true);
  const [isChatOpen, setIsChatOpen] = useState(false);
  const [isAIAssistantOpen, setIsAIAssistantOpen] = useState(false);
  const [isExtensionsOpen, setIsExtensionsOpen] = useState(false);
  const [selectedLanguage, setSelectedLanguage] = useState("html");
  const [isAIVoiceActive, setIsAIVoiceActive] = useState(false);
  const [aiMessage, setAiMessage] = useState("");
  const [viewMode, setViewMode] = useState("code");

  // Execution and output states
  const [consoleOutputs, setConsoleOutputs] = useState<ExecutionResult[]>([]);
  const [problems, setProblems] = useState<Problem[]>([]);
  const [isExecuting, setIsExecuting] = useState(false);
  const [hasUnsavedChanges, setHasUnsavedChanges] = useState(false);

  // show/hide Team Chat panel
  const [showChat, setShowChat] = useState(false);
  const [showSidebar, setShowSidebar] = useState(true);

  // Get dynamic collaborators count from real-time data
  const membersCount = collaborators.length;

  const [nodes, setNodes] = useState(initialNodes);
  const [activeNodeId, setActiveNodeId] = useState<string | null>(
    initialNodes.find((n) => n.type === "file")?.id || null
  );

  const [mockCollaboratorsList] = useState<Collaborator[]>(mockCollaborators);
  const [extensions] = useState<Extension[]>(mockExtensions);
  const [languageOptions] = useState<LanguageOption[]>(mockLanguageOptions);

  const currentFile = nodes.find((f) => f.id === activeNodeId);

  // Debug logging
  console.log("Active Node ID:", activeNodeId);
  console.log("Current File:", currentFile);
  console.log("Initial Nodes:", initialNodes);
  const currentLanguage = currentFile?.language || selectedLanguage;

  // Real-time collaboration for the current file
  const {
    remoteChanges,
    handleContentChange,
    handleFileSelect,
    clearRemoteChanges,
  } = useFileCollaboration(
    projectId,
    currentFile?.id || "",
    "user-id-placeholder"
  );

  const [activeBottomTab, setActiveBottomTab] = useState("terminal");

  // Save functionality
  const handleSave = async () => {
    if (!currentFile) return;

    try {
      await updateNodeContent(currentFile.id, currentFile.content ?? "");
      setHasUnsavedChanges(false);

      // Add success message to console
      setConsoleOutputs((prev) => [
        ...prev,
        {
          output: `✓ Saved ${currentFile.name}`,
          exitCode: 0,
          executionTime: 0,
        },
      ]);
    } catch (error) {
      setConsoleOutputs((prev) => [
        ...prev,
        {
          output: "",
          error: `Failed to save ${currentFile.name}: ${error}`,
          exitCode: 1,
          executionTime: 0,
        },
      ]);
    }
  };

  // Enhanced run functionality - now delegates to CodeEditor for real backend execution
  const handleRun = async () => {
    if (!currentFile) return;

    // Auto-save before running
    if (hasUnsavedChanges) {
      await handleSave();
    }

    const ext = getFileExtension(currentFile.name);

    // Switch to preview mode for web files
    if ([".html", ".htm"].includes(ext)) {
      setViewMode("preview");
      setConsoleOutputs((prev) => [
        ...prev,
        {
          output: `✓ Rendered ${currentFile.name} in preview`,
          exitCode: 0,
          executionTime: 50,
        },
      ]);
      return;
    }

    // For all code files, trigger the CodeEditor execution which uses real backend
    // This will be handled by the CodeEditor component's executeCode function
    const event = new CustomEvent("codeEditorExecute");
    window.dispatchEvent(event);
  };

  const handleSendAIMessage = () => {
    if (aiMessage.trim()) {
      console.log("Sending to AI:", aiMessage);
      setAiMessage("");
    }
  };

  // Handle execution results from CodeEditor
  const handleExecutionResult = (rawResult: ExecutionResult) => {
<<<<<<< HEAD
    const hasNumericExitCode =
      typeof rawResult.exitCode === "number" && Number.isFinite(rawResult.exitCode);
    const didSucceed = rawResult.success ?? (hasNumericExitCode && rawResult.exitCode === 0);
    const normalizedExitCode = hasNumericExitCode ? rawResult.exitCode : null;
=======
    const normalizedExitCode =
      typeof rawResult.exitCode === "number" && Number.isFinite(rawResult.exitCode)
        ? rawResult.exitCode
        : null;
>>>>>>> 93db551e

    const normalizedResult: ExecutionResult = {
      ...rawResult,
      exitCode: normalizedExitCode,
<<<<<<< HEAD
      success: didSucceed,
=======
>>>>>>> 93db551e
    };

    setConsoleOutputs((prev) => [...prev, normalizedResult]);
    setActiveBottomTab("terminal");

    // Show user feedback based on execution result
<<<<<<< HEAD
    if (didSucceed) {
      const successMessage = normalizedResult.output
        ? `✓ Code executed successfully in ${normalizedResult.executionTime}ms`
        : `✓ Code executed successfully (no output) in ${normalizedResult.executionTime}ms`;
      console.log(successMessage);
=======
    if (normalizedExitCode === 0) {
      if (normalizedResult.output) {
        console.log(
          `✓ Code executed successfully in ${normalizedResult.executionTime}ms`
        );
      } else {
        console.log(
          `✓ Code executed successfully (no output) in ${normalizedResult.executionTime}ms`
        );
      }
>>>>>>> 93db551e
    } else {
      const fallbackMessage =
        normalizedResult.error?.trim() ||
        (normalizedExitCode === null
          ? "Execution failed before an exit code was returned."
          : `Execution failed (exit code ${normalizedExitCode}).`);

      console.warn(`[Code Execution] ${fallbackMessage}`);
      toast({
        variant: "destructive",
        title: "Code execution failed",
        description: fallbackMessage,
      });
    }

<<<<<<< HEAD
    // Add syntax errors to problems panel only when execution fails
    if (!didSucceed && normalizedResult.error) {
=======
    // Add syntax errors to problems panel
    if (normalizedResult.error) {
>>>>>>> 93db551e
      const newProblem: Problem = {
        id: Date.now().toString(),
        file: currentFile?.name || "unknown",
        line: 1,
        column: 1,
        message: normalizedResult.error,
        severity: "error",
        source: "runtime",
      };
      setProblems((prev) => [...prev, newProblem]);
    }
  };

  // Add Python syntax error detection
  const detectPythonSyntaxError = (code: string) => {
    const lines = code.split("\n");
    const newProblems: Problem[] = [];

    lines.forEach((line, index) => {
      const lineNumber = index + 1;
      const trimmedLine = line.trim();

      if (trimmedLine && !trimmedLine.startsWith("#")) {
        // Check for invalid syntax patterns
        if (trimmedLine.includes("print(") && !trimmedLine.includes(")")) {
          newProblems.push({
            id: `syntax-${lineNumber}`,
            file: currentFile?.name || "unknown",
            line: lineNumber,
            column: line.indexOf("print(") + 1,
            message: "Missing closing parenthesis",
            severity: "error",
            source: "syntax",
          });
        }

        // Check for missing colons after if, for, def, etc.
        if (
          /^(if|for|def|class|while|try|except|finally|with)\s.*[^:]$/.test(
            trimmedLine
          )
        ) {
          newProblems.push({
            id: `colon-${lineNumber}`,
            file: currentFile?.name || "unknown",
            line: lineNumber,
            column: line.length,
            message: "Missing colon (:) at end of statement",
            severity: "error",
            source: "syntax",
          });
        }

        // Check for indentation issues
        const currentIndent = line.length - line.trimStart().length;
        if (currentIndent % 4 !== 0 && currentIndent > 0) {
          newProblems.push({
            id: `indent-${lineNumber}`,
            file: currentFile?.name || "unknown",
            line: lineNumber,
            column: 1,
            message: "Indentation should be a multiple of 4 spaces",
            severity: "warning",
            source: "syntax",
          });
        }
      }
    });

    return newProblems;
  };

  // Join project for real-time collaboration
  useEffect(() => {
    if (isConnected && projectId) {
      // Mock user data - in production, get from auth context
      joinProject(projectId, {
        userId: "user-id-placeholder",
        userName: "Anonymous User",
        userAvatar: "/placeholder.svg",
      });
    }
  }, [isConnected, projectId, joinProject]);

  // Handle remote file changes
  useEffect(() => {
    if (remoteChanges.length > 0) {
      const latestChange = remoteChanges[remoteChanges.length - 1];
      if (latestChange.fileId === currentFile?.id) {
        // Update the file content from remote change
        setNodes((prev) =>
          prev.map((node) =>
            node.id === latestChange.fileId
              ? { ...node, content: latestChange.content }
              : node
          )
        );
        clearRemoteChanges();
      }
    }
  }, [remoteChanges, currentFile?.id, clearRemoteChanges]);

  // Watch for file changes to detect syntax errors
  useEffect(() => {
    if (currentFile && currentFile.content) {
      const ext = getFileExtension(currentFile.name);

      // Clear previous syntax problems for this file
      setProblems((prev) =>
        prev.filter((p) => p.source !== "syntax" || p.file !== currentFile.name)
      );

      if (ext === ".py") {
        const syntaxProblems = detectPythonSyntaxError(currentFile.content);
        setProblems((prev) => [...prev, ...syntaxProblems]);
      }
    }
  }, [currentFile?.content, currentFile?.name]);

  // Collaborators count is now dynamic from real-time Socket.IO data

  // Listen to global header actions
  useEffect(() => {
    const onSave = () => handleSave();
    const onRun = () => handleRun();
    const onShare = () => {
      navigator.clipboard?.writeText(window.location.href);
    };

    const saveListener = () => onSave();
    const runListener = () => onRun();
    const shareListener = () => onShare();

    window.addEventListener("project:save", saveListener as any);
    window.addEventListener("project:run", runListener as any);
    window.addEventListener("project:share", shareListener as any);

    return () => {
      window.removeEventListener("project:save", saveListener as any);
      window.removeEventListener("project:run", runListener as any);
      window.removeEventListener("project:share", shareListener as any);
    };
  }, [currentFile, hasUnsavedChanges]);

  // Keyboard shortcuts
  useEffect(() => {
    const handleKeyDown = (e: KeyboardEvent) => {
      if ((e.ctrlKey || e.metaKey) && e.key === "s") {
        e.preventDefault();
        handleSave();
      }
      if ((e.ctrlKey || e.metaKey) && e.key === "r") {
        e.preventDefault();
        handleRun();
      }
      // Toggle sidebar with Ctrl+B
      if ((e.ctrlKey || e.metaKey) && e.key === "b") {
        e.preventDefault();
        setShowSidebar(!showSidebar);
      }
      // Toggle chat with Ctrl+Shift+C
      if ((e.ctrlKey || e.metaKey) && e.shiftKey && e.key === "C") {
        e.preventDefault();
        setShowChat(!showChat);
      }
    };

    document.addEventListener("keydown", handleKeyDown);
    return () => document.removeEventListener("keydown", handleKeyDown);
  }, [handleSave, handleRun, showSidebar, showChat]);

  // Supabase wiring
  const updateNodeContent = async (nodeId: string, content: string) => {
    await supabase.from("project_nodes").update({ content }).eq("id", nodeId);
  };

  const createFile = async (
    name: string,
    parentId: string | null = null,
    content: string = ""
  ) => {
    const { data, error } = await supabase
      .from("project_nodes")
      .insert({
        name,
        type: "file",
        content: content,
        project_id: projectId,
        parent_id: parentId,
      })
      .select()
      .single();
    if (!error && data) {
      setNodes((prev) => [...prev, data as any]);
      setActiveNodeId(name);
    }
  };

  const createFolder = async (name: string, parentId: string | null = null) => {
    const { data, error } = await supabase
      .from("project_nodes")
      .insert({
        name,
        type: "folder",
        project_id: projectId,
        parent_id: parentId,
      })
      .select()
      .single();
    if (!error && data) {
      setNodes((prev) => [...prev, data as any]);
    }
  };

  const renameNode = async (
    id: string | undefined,
    _old: string,
    newName: string
  ) => {
    if (!id) return;
    const { error } = await supabase
      .from("project_nodes")
      .update({ name: newName })
      .eq("id", id);

    if (nodes.some((f) => f.name === newName)) {
      return false;
    }
    if (!error) {
      setNodes((prev) =>
        prev.map((f) => (f.id === id ? { ...f, name: newName } : f))
      );
      if (activeNodeId === _old) setActiveNodeId(newName);
    }
  };

  const deleteNode = async (id: string | undefined) => {
    if (!id) return;
    await supabase.from("project_nodes").delete().eq("id", id);
    setNodes((prev) => prev.filter((f) => f.id !== id));
    if (currentFile?.id === id) setActiveNodeId("");
  };

  return (
    <div className="h-full w-full overflow-hidden">
      <ResizablePanelGroup direction="horizontal">
        {/* Left Sidebar - File Explorer */}
        <ResizablePanel
          defaultSize={showSidebar ? 16 : 0}
          minSize={0}
          maxSize={30}
          collapsible={true}
          collapsedSize={0}
          onCollapse={() => setShowSidebar(false)}
          onExpand={() => setShowSidebar(true)}
          className={showSidebar ? "md:min-w-48 min-w-40" : ""}
        >
          {showSidebar && (
            <div className="h-full min-w-0">
              <Tabs
                defaultValue="files"
                className="flex-1 flex flex-col h-full"
              >
                <TabsList className="grid w-full grid-cols-3 text-xs">
                  <TabsTrigger value="files" className="text-xs px-2">
                    <span className="hidden sm:inline">Files</span>
                    <FileText className="h-4 w-4 sm:hidden" />
                  </TabsTrigger>
                  <TabsTrigger value="extensions" className="text-xs px-2">
                    <span className="hidden sm:inline">Extensions</span>
                    <Zap className="h-4 w-4 sm:hidden" />
                  </TabsTrigger>
                  <TabsTrigger value="settings" className="text-xs px-2">
                    <span className="hidden sm:inline">Settings</span>
                    <Settings className="h-4 w-4 sm:hidden" />
                  </TabsTrigger>
                </TabsList>
                <TabsContent
                  value="files"
                  className="flex-1 overflow-y-auto p-0"
                >
                  <FileExplorer
                    files={nodes}
                    activeFile={activeNodeId}
                    onFileSelect={setActiveNodeId}
                    onCreateFile={createFile}
                    onCreateFolder={createFolder}
                    onRename={renameNode}
                    onDelete={deleteNode}
                    projectId={projectId}
                    onFilesUploaded={(uploadedFiles) => {
                      // Add uploaded files to the project
                      uploadedFiles.forEach((file) => {
                        if (file.content && file.status === "success") {
                          createFile(file.name, null, file.content);
                        }
                      });
                    }}
                  />
                </TabsContent>
                <TabsContent
                  value="extensions"
                  className="flex-1 overflow-y-auto p-0"
                >
                  <div className="h-full flex flex-col">
                    <div className="p-3 border-b">
                      <div className="flex items-center justify-between mb-2">
                        <h3 className="text-sm font-medium">Extensions</h3>
                        <Button variant="ghost" size="sm">
                          <RefreshCw className="h-4 w-4" />
                        </Button>
                      </div>
                      <div className="relative">
                        <Search className="absolute left-3 top-1/2 transform -translate-y-1/2 h-4 w-4 text-muted-foreground" />
                        <Input
                          placeholder="Search extensions..."
                          className="pl-10"
                        />
                      </div>
                    </div>
                    <div className="flex-1 overflow-auto p-2 space-y-2">
                      {extensions.map((ext) => (
                        <div
                          key={ext.id}
                          className="flex flex-col border rounded-md p-3 hover:bg-muted/50 transition-colors"
                        >
                          <div className="flex items-center justify-between">
                            <div className="flex items-center gap-2">
                              <img
                                src={ext.icon || "/placeholder.svg"}
                                alt={ext.name}
                                className="w-6 h-6 rounded"
                              />
                              <div>
                                <h4 className="text-sm font-medium">
                                  {ext.name}
                                </h4>
                                <p className="text-xs text-muted-foreground">
                                  {ext.author}
                                </p>
                              </div>
                            </div>
                            <Switch checked={ext.installed && ext.enabled} />
                          </div>
                          <p className="text-xs text-muted-foreground mt-2">
                            {ext.description}
                          </p>
                          <div className="flex items-center justify-between mt-2 text-xs text-muted-foreground">
                            <span>v{ext.version}</span>
                            <span>
                              {ext.downloads.toLocaleString()} downloads
                            </span>
                          </div>
                          {!ext.installed && (
                            <Button
                              variant="outline"
                              size="sm"
                              className="mt-2 w-full"
                            >
                              <Download className="h-3 w-3 mr-1" />
                              Install
                            </Button>
                          )}
                        </div>
                      ))}
                    </div>
                  </div>
                </TabsContent>
                <TabsContent
                  value="settings"
                  className="flex-1 overflow-y-auto p-0"
                >
                  <div className="h-full overflow-auto p-4 space-y-4">
                    <div>
                      <h3 className="text-sm font-medium mb-2">
                        Editor Settings
                      </h3>
                      <div className="space-y-2">
                        <div className="flex items-center justify-between">
                          <span className="text-sm">Font Size</span>
                          <Select defaultValue="14">
                            <SelectTrigger className="w-20">
                              <SelectValue />
                            </SelectTrigger>
                            <SelectContent>
                              <SelectItem value="12">12px</SelectItem>
                              <SelectItem value="14">14px</SelectItem>
                              <SelectItem value="16">16px</SelectItem>
                              <SelectItem value="18">18px</SelectItem>
                            </SelectContent>
                          </Select>
                        </div>
                        <div className="flex items-center justify-between">
                          <span className="text-sm">Tab Size</span>
                          <Select defaultValue="2">
                            <SelectTrigger className="w-20">
                              <SelectValue />
                            </SelectTrigger>
                            <SelectContent>
                              <SelectItem value="2">2</SelectItem>
                              <SelectItem value="4">4</SelectItem>
                              <SelectItem value="8">8</SelectItem>
                            </SelectContent>
                          </Select>
                        </div>
                        <div className="flex items-center justify-between">
                          <span className="text-sm">Word Wrap</span>
                          <Switch defaultChecked />
                        </div>
                        <div className="flex items-center justify-between">
                          <span className="text-sm">Line Numbers</span>
                          <Switch defaultChecked />
                        </div>
                        <div className="flex items-center justify-between">
                          <span className="text-sm">Auto Save</span>
                          <Switch defaultChecked />
                        </div>
                      </div>
                    </div>
                  </div>
                </TabsContent>
              </Tabs>
            </div>
          )}
        </ResizablePanel>

        <ResizableHandle className="w-2 bg-muted/50 data-[resize-handle-state=drag]:bg-primary transition-colors" />

        {/* Center/Main + Right sidebar in a nested vertical layout */}
        <ResizablePanel
          defaultSize={showChat ? 54 : 84}
          minSize={35}
          className="flex flex-col min-w-0 h-full"
        >
          {/* Main Content Area */}
          <ResizablePanelGroup direction="vertical">
            <ResizablePanel defaultSize={70} className="flex flex-col">
              <div className="flex-shrink-0 flex flex-col sm:flex-row items-start sm:items-center justify-between p-2 border-b bg-muted/50 gap-2 sm:gap-0">
                {viewMode === "code" ? (
                  <div className="flex items-center gap-2">
                    <span className="text-sm font-medium">
                      {currentFile ? currentFile.name : "No file selected"}
                    </span>
                    <Badge variant="secondary" className="text-xs">
                      {currentFile
                        ? getFileExtension(currentFile.name)
                        : currentLanguage?.toUpperCase()}
                    </Badge>
                    {hasUnsavedChanges && (
                      <div className="w-2 h-2 bg-orange-500 rounded-full" />
                    )}
                  </div>
                ) : (
                  <div className="flex items-center gap-2">
                    <Button variant="ghost" size="icon" className="h-7 w-7">
                      <ArrowLeft className="h-4 w-4" />
                    </Button>
                    <Button
                      variant="ghost"
                      size="icon"
                      className="h-7 w-7"
                      disabled
                    >
                      <ArrowRight className="h-4 w-4" />
                    </Button>
                    <Button variant="ghost" size="icon" className="h-7 w-7">
                      <RefreshCw className="h-4 w-4" />
                    </Button>
                    <div className="flex-1 bg-background rounded-md px-3 py-1.5 flex items-center ml-2">
                      <Lock className="h-3 w-3 mr-2 text-muted-foreground" />
                      <span className="text-sm text-muted-foreground">
                        localhost:3000
                      </span>
                    </div>
                  </div>
                )}

                <div className="flex items-center gap-1 sm:gap-2 w-full sm:w-auto overflow-x-auto">
                  {/* Backend status */}
                  <div className="hidden lg:block">
                    <BackendStatus showRefresh={false} />
                  </div>

                  {/* Save and Run buttons */}
                  <TooltipProvider>
                    <Tooltip>
                      <TooltipTrigger asChild>
                        <Button
                          variant="outline"
                          size="sm"
                          onClick={handleSave}
                          disabled={!currentFile || !hasUnsavedChanges}
                          className="h-8 px-2 sm:px-3"
                        >
                          <Save className="h-4 w-4 sm:mr-1" />
                          <span className="hidden sm:inline">Save</span>
                        </Button>
                      </TooltipTrigger>
                      <TooltipContent>Save file (Ctrl+S)</TooltipContent>
                    </Tooltip>
                  </TooltipProvider>

                  <TooltipProvider>
                    <Tooltip>
                      <TooltipTrigger asChild>
                        <Button
                          variant="default"
                          size="sm"
                          onClick={handleRun}
                          disabled={!currentFile || isExecuting}
                          className="h-8 px-2 sm:px-3"
                        >
                          {isExecuting ? (
                            <RefreshCw className="h-4 w-4 sm:mr-1 animate-spin" />
                          ) : (
                            <Play className="h-4 w-4 sm:mr-1" />
                          )}
                          <span className="hidden sm:inline">Run</span>
                        </Button>
                      </TooltipTrigger>
                      <TooltipContent>Run code (Ctrl+R)</TooltipContent>
                    </Tooltip>
                  </TooltipProvider>

                  <ToggleGroup
                    type="single"
                    value={viewMode}
                    onValueChange={(value) => {
                      if (value) setViewMode(value);
                    }}
                    className="h-8"
                  >
                    <ToggleGroupItem
                      value="code"
                      aria-label="Code view"
                      className="h-8 px-2"
                    >
                      <Code className="h-4 w-4" />
                    </ToggleGroupItem>
                    <ToggleGroupItem
                      value="preview"
                      aria-label="Preview view"
                      className="h-8 px-2"
                    >
                      <Eye className="h-4 w-4" />
                    </ToggleGroupItem>
                  </ToggleGroup>

                  <TooltipProvider>
                    <Tooltip>
                      <TooltipTrigger asChild>
                        <Button
                          variant={showChat ? "default" : "outline"}
                          size="icon"
                          className="h-8 w-8"
                          onClick={() => setShowChat(!showChat)}
                        >
                          <MessageSquare className="h-4 w-4" />
                        </Button>
                      </TooltipTrigger>
                      <TooltipContent>
                        {showChat
                          ? "Hide chat (Ctrl+Shift+C)"
                          : "Show chat (Ctrl+Shift+C)"}
                      </TooltipContent>
                    </Tooltip>
                  </TooltipProvider>
                </div>
              </div>

              <div className="flex-1 flex flex-col min-w-0 h-full">
                {viewMode === "code" ? (
                  <CodeEditor
                    file={currentFile}
                    onSave={handleSave}
                    onExecute={handleExecutionResult}
                    isExecuting={isExecuting}
                    onExecutionStart={() => setIsExecuting(true)}
                    onExecutionStop={() => setIsExecuting(false)}
                    onChange={(newContent) => {
                      if (!currentFile) return;
                      // Mark as unsaved when content changes
                      setHasUnsavedChanges(true);
                      // Update local state when editor content changes
                      setNodes((prevNodes) =>
                        prevNodes.map((node) =>
                          node.id === currentFile.id
                            ? { ...node, content: newContent ?? null }
                            : node
                        )
                      );
                      // Emit real-time collaboration change
                      handleContentChange(newContent ?? "", "edit");
                    }}
                  />
                ) : (
                  <LivePreview nodes={nodes} />
                )}
              </div>
            </ResizablePanel>
            <ResizableHandle className="!h-3 bg-muted/50 data-[resize-handle-state=drag]:bg-primary transition-colors" />
            <ResizablePanel collapsible={true} defaultSize={30} minSize={9}>
              <div className="h-full border-t flex flex-col">
                <Tabs
                  value={activeBottomTab}
                  onValueChange={setActiveBottomTab}
                  className="flex flex-col flex-1 min-h-0 h-full"
                >
                  <TabsList
                    className={`grid w-full ${
                      isAIAssistantOpen ? "grid-cols-4" : "grid-cols-3"
                    } bg-muted/50 rounded-none border-b`}
                  >
                    <TabsTrigger
                      value="terminal"
                      className="gap-1 sm:gap-2 px-2 sm:px-4"
                    >
                      <Terminal className="h-4 w-4" />
                      <span className="hidden sm:inline">Terminal</span>
                    </TabsTrigger>
                    <TabsTrigger
                      value="problems"
                      className="relative gap-1 sm:gap-2 px-2 sm:px-4"
                    >
                      <AlertTriangle className="h-4 w-4" />
                      <span className="hidden sm:inline">Problems</span>
                      {problems.length > 0 && (
                        <Badge
                          variant="destructive"
                          className="ml-1 h-4 px-1 text-xs"
                        >
                          {problems.length}
                        </Badge>
                      )}
                    </TabsTrigger>
                    <TabsTrigger
                      value="history"
                      className="gap-1 sm:gap-2 px-2 sm:px-4"
                    >
                      <History className="h-4 w-4" />
                      <span className="hidden sm:inline">History</span>
                    </TabsTrigger>
                    {isAIAssistantOpen && (
                      <TabsTrigger
                        value="ai"
                        className="gap-1 sm:gap-2 px-2 sm:px-4"
                      >
                        <Brain className="h-4 w-4" />
                        <span className="hidden sm:inline">AI Assistant</span>
                      </TabsTrigger>
                    )}
                  </TabsList>

                  <TabsContent
                    value="terminal"
                    className="flex-1 overflow-hidden p-0 m-0 h-full"
                  >
                    <TerminalPanel
                      executionOutputs={consoleOutputs}
                      onClearExecutions={() => setConsoleOutputs([])}
                    />
                  </TabsContent>

                  <TabsContent
                    value="problems"
                    className="flex-1 overflow-hidden p-0 m-0 h-full"
                  >
                    <ProblemsPanel
                      problems={problems}
                      onClear={() => setProblems([])}
                    />
                  </TabsContent>

                  <TabsContent
                    value="history"
                    className="flex-1 overflow-hidden p-0 m-0 h-full"
                  >
                    <div className="p-4 h-full flex items-center justify-center">
                      <ExecutionHistory
                        projectId={projectId}
                        onReplayExecution={(record) => {
                          // Handle replay execution
                          if (record.fileName) {
                            setActiveBottomTab("terminal");
                          }
                        }}
                      />
                    </div>
                  </TabsContent>

                  {isAIAssistantOpen && (
                    <TabsContent
                      value="ai"
                      className="flex-1 flex flex-col min-h-0 p-0 m-0 h-full"
                    >
                      <div className="flex-1 flex flex-col h-full bg-background">
                        <div className="flex-1 overflow-auto p-4">
                          <div className="text-sm text-muted-foreground text-center py-8">
                            AI Assistant integration coming soon...
                          </div>
                        </div>
                        <div className="flex-shrink-0 border-t p-4">
                          <div className="flex gap-2">
                            <Input
                              value={aiMessage}
                              onChange={(e) => setAiMessage(e.target.value)}
                              placeholder="Ask AI assistant..."
                              onKeyDown={(e) => {
                                if (e.key === "Enter" && !e.shiftKey) {
                                  e.preventDefault();
                                  handleSendAIMessage();
                                }
                              }}
                            />
                            <Button onClick={handleSendAIMessage} size="sm">
                              <Send className="h-4 w-4" />
                            </Button>
                          </div>
                        </div>
                      </div>
                    </TabsContent>
                  )}
                </Tabs>
              </div>
            </ResizablePanel>
          </ResizablePanelGroup>
        </ResizablePanel>

        {/* Right Sidebar - Team Chat (resizable) */}
        {showChat && (
          <>
            <ResizableHandle className="w-2 bg-muted/50 data-[resize-handle-state=drag]:bg-primary transition-colors" />
            <ResizablePanel
              defaultSize={25}
              minSize={15}
              maxSize={45}
              collapsible={true}
            >
              <aside className="h-full flex flex-col border-l">
                {/* Chat Header */}
                <div className="flex items-center justify-between p-2 sm:p-3 border-b bg-muted/50">
                  <div className="flex items-center gap-1 sm:gap-2 min-w-0">
                    <MessageSquare className="h-4 w-4 flex-shrink-0" />
                    <span className="text-sm font-medium truncate">
                      Team Chat
                    </span>
                    <Badge
                      variant="secondary"
                      className="text-xs hidden sm:inline-flex"
                    >
                      {membersCount} members
                    </Badge>
                  </div>
                  <Button
                    variant="ghost"
                    size="icon"
                    className="h-7 w-7 hover:bg-muted"
                    onClick={() => setShowChat(false)}
                  >
                    <X className="h-4 w-4" />
                  </Button>
                </div>

                {/* Chat Panel Component */}
                <div className="flex-1 min-h-0">
                  <ChatPanel
                    collaborators={collaborators.map((collab, index) => ({
                      id: index + 1,
                      name: collab.userName,
                      avatar:
                        collab.userAvatar ||
                        "/placeholder.svg?height=32&width=32",
                    }))}
                  />
                </div>
              </aside>
            </ResizablePanel>
          </>
        )}
      </ResizablePanelGroup>
    </div>
  );
}<|MERGE_RESOLUTION|>--- conflicted
+++ resolved
@@ -263,7 +263,6 @@
     return `${(ms / 1000).toFixed(2)}s`;
   };
 
-<<<<<<< HEAD
   const getStatusIcon = (exitCode: number | null, success?: boolean) => {
     if (success === true || exitCode === 0) {
       return <CheckCircle className="h-3 w-3 text-green-400" />;
@@ -272,23 +271,11 @@
     if (success === false || (typeof exitCode === "number" && exitCode !== 0)) {
       return <XCircle className="h-3 w-3 text-red-400" />;
     }
-
-=======
-  const getStatusIcon = (exitCode: number | null) => {
-    if (exitCode === 0) {
-      return <CheckCircle className="h-3 w-3 text-green-400" />;
-    }
-
->>>>>>> 93db551e
     if (exitCode === null) {
       return <AlertTriangle className="h-3 w-3 text-yellow-400" />;
     }
 
-<<<<<<< HEAD
     return <AlertTriangle className="h-3 w-3 text-yellow-400" />;
-=======
-    return <XCircle className="h-3 w-3 text-red-400" />;
->>>>>>> 93db551e
   };
 
   return (
@@ -339,15 +326,10 @@
                 [Execution {index + 1}]
               </span>
               <span className="text-xs text-[#cccccc]">
-<<<<<<< HEAD
                 {formatExecutionTime(execution.executionTime)} • Exit {" "}
                 {execution.success === true && execution.exitCode === null
                   ? "—"
                   : execution.exitCode ?? "—"}
-=======
-                {formatExecutionTime(execution.executionTime)} • Exit{" "}
-                {execution.exitCode ?? "—"}
->>>>>>> 93db551e
               </span>
             </div>
 
@@ -649,49 +631,26 @@
 
   // Handle execution results from CodeEditor
   const handleExecutionResult = (rawResult: ExecutionResult) => {
-<<<<<<< HEAD
     const hasNumericExitCode =
       typeof rawResult.exitCode === "number" && Number.isFinite(rawResult.exitCode);
     const didSucceed = rawResult.success ?? (hasNumericExitCode && rawResult.exitCode === 0);
     const normalizedExitCode = hasNumericExitCode ? rawResult.exitCode : null;
-=======
-    const normalizedExitCode =
-      typeof rawResult.exitCode === "number" && Number.isFinite(rawResult.exitCode)
-        ? rawResult.exitCode
-        : null;
->>>>>>> 93db551e
 
     const normalizedResult: ExecutionResult = {
       ...rawResult,
       exitCode: normalizedExitCode,
-<<<<<<< HEAD
       success: didSucceed,
-=======
->>>>>>> 93db551e
     };
 
     setConsoleOutputs((prev) => [...prev, normalizedResult]);
     setActiveBottomTab("terminal");
 
     // Show user feedback based on execution result
-<<<<<<< HEAD
     if (didSucceed) {
       const successMessage = normalizedResult.output
         ? `✓ Code executed successfully in ${normalizedResult.executionTime}ms`
         : `✓ Code executed successfully (no output) in ${normalizedResult.executionTime}ms`;
       console.log(successMessage);
-=======
-    if (normalizedExitCode === 0) {
-      if (normalizedResult.output) {
-        console.log(
-          `✓ Code executed successfully in ${normalizedResult.executionTime}ms`
-        );
-      } else {
-        console.log(
-          `✓ Code executed successfully (no output) in ${normalizedResult.executionTime}ms`
-        );
-      }
->>>>>>> 93db551e
     } else {
       const fallbackMessage =
         normalizedResult.error?.trim() ||
@@ -707,13 +666,8 @@
       });
     }
 
-<<<<<<< HEAD
     // Add syntax errors to problems panel only when execution fails
     if (!didSucceed && normalizedResult.error) {
-=======
-    // Add syntax errors to problems panel
-    if (normalizedResult.error) {
->>>>>>> 93db551e
       const newProblem: Problem = {
         id: Date.now().toString(),
         file: currentFile?.name || "unknown",
