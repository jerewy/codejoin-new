--- conflicted
+++ resolved
@@ -747,12 +747,7 @@
         <div>
           <h2 className="text-lg font-semibold">Authentication unavailable</h2>
           <p className="mt-2 text-sm text-muted-foreground">
-<<<<<<< HEAD
             Supabase environment variables are not configured. Configure them to access the project workspace.
-=======
-            Supabase environment variables are not configured. Configure them to
-            access the project workspace.
->>>>>>> 2ab0cd7f
           </p>
         </div>
       </div>
