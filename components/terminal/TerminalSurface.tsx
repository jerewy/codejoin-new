--- conflicted
+++ resolved
@@ -6,12 +6,7 @@
   useImperativeHandle,
   useRef,
 } from "react";
-<<<<<<< HEAD
 import { Terminal, type IDisposable } from "xterm";
-=======
-import { Terminal } from "xterm";
-import type { IDisposable } from "xterm";
->>>>>>> 5ee810f9
 import { FitAddon } from "xterm-addon-fit";
 import { WebLinksAddon } from "xterm-addon-web-links";
 import { ClipboardAddon } from "@xterm/addon-clipboard";
@@ -44,20 +39,7 @@
     const fitAddonRef = useRef<FitAddon | null>(null);
     const activeSessionIdRef = useRef<string | null>(null);
     const resizeObserverRef = useRef<ResizeObserver | null>(null);
-<<<<<<< HEAD
     const inputListenerRef = useRef<IDisposable | null>(null);
-=======
-    const onInputRef = useRef<TerminalSurfaceProps["onInput"]>(onInput);
-    const sendTerminalInputRef = useRef(sendTerminalInput);
-
-    useEffect(() => {
-      onInputRef.current = onInput;
-    }, [onInput]);
-
-    useEffect(() => {
-      sendTerminalInputRef.current = sendTerminalInput;
-    }, [sendTerminalInput]);
->>>>>>> 5ee810f9
 
     useEffect(() => {
       const terminal = new Terminal({
